// Alamofire.swift
//
// Copyright (c) 2014–2015 Alamofire Software Foundation (http://alamofire.org/)
//
// Permission is hereby granted, free of charge, to any person obtaining a copy
// of this software and associated documentation files (the "Software"), to deal
// in the Software without restriction, including without limitation the rights
// to use, copy, modify, merge, publish, distribute, sublicense, and/or sell
// copies of the Software, and to permit persons to whom the Software is
// furnished to do so, subject to the following conditions:
//
// The above copyright notice and this permission notice shall be included in
// all copies or substantial portions of the Software.
//
// THE SOFTWARE IS PROVIDED "AS IS", WITHOUT WARRANTY OF ANY KIND, EXPRESS OR
// IMPLIED, INCLUDING BUT NOT LIMITED TO THE WARRANTIES OF MERCHANTABILITY,
// FITNESS FOR A PARTICULAR PURPOSE AND NONINFRINGEMENT. IN NO EVENT SHALL THE
// AUTHORS OR COPYRIGHT HOLDERS BE LIABLE FOR ANY CLAIM, DAMAGES OR OTHER
// LIABILITY, WHETHER IN AN ACTION OF CONTRACT, TORT OR OTHERWISE, ARISING FROM,
// OUT OF OR IN CONNECTION WITH THE SOFTWARE OR THE USE OR OTHER DEALINGS IN
// THE SOFTWARE.

import Foundation

/**
    HTTP method definitions.

    See http://tools.ietf.org/html/rfc7231#section-4.3
*/
public enum Method: String {
    case OPTIONS = "OPTIONS"
    case GET = "GET"
    case HEAD = "HEAD"
    case POST = "POST"
    case PUT = "PUT"
    case PATCH = "PATCH"
    case DELETE = "DELETE"
    case TRACE = "TRACE"
    case CONNECT = "CONNECT"
}

// MARK: - ParameterEncoding

/**
    Used to specify the way in which a set of parameters are applied to a URL request.
*/
public enum ParameterEncoding {
    /**
        A query string to be set as or appended to any existing URL query for `GET`, `HEAD`, and `DELETE` requests, or set as the body for requests with any other HTTP method. The `Content-Type` HTTP header field of an encoded request with HTTP body is set to `application/x-www-form-urlencoded`. Since there is no published specification for how to encode collection types, the convention of appending `[]` to the key for array values (`foo[]=1&foo[]=2`), and appending the key surrounded by square brackets for nested dictionary values (`foo[bar]=baz`).
    */
    case URL

    /**
        Uses `NSJSONSerialization` to create a JSON representation of the parameters object, which is set as the body of the request. The `Content-Type` HTTP header field of an encoded request is set to `application/json`.
    */
    case JSON

    /**
        Uses `NSPropertyListSerialization` to create a plist representation of the parameters object, according to the associated format and write options values, which is set as the body of the request. The `Content-Type` HTTP header field of an encoded request is set to `application/x-plist`.
    */
    case PropertyList(NSPropertyListFormat, NSPropertyListWriteOptions)

    /**
        Uses the associated closure value to construct a new request given an existing request and parameters.
    */
    case Custom((URLRequestConvertible, [String: AnyObject]?) -> (NSMutableURLRequest, NSError?))

    /**
        Creates a URL request by encoding parameters and applying them onto an existing request.

        - parameter URLRequest: The request to have parameters applied
        - parameter parameters: The parameters to apply

        - returns: A tuple containing the constructed request and the error that occurred during parameter encoding, if any.
    */
    public func encode(URLRequest: URLRequestConvertible, parameters: [String: AnyObject]?) -> (NSMutableURLRequest, NSError?) {
        var mutableURLRequest: NSMutableURLRequest = URLRequest.URLRequest.mutableCopy() as! NSMutableURLRequest

        if parameters == nil {
            return (mutableURLRequest, nil)
        }

<<<<<<< HEAD
        var mutableURLRequest: NSMutableURLRequest! = URLRequest.URLRequest.mutableCopy() as! NSMutableURLRequest
        var encodingError: NSError? = nil
=======
        var error: NSError? = nil
>>>>>>> bccbf19a

        switch self {
        case .URL:
            func query(parameters: [String: AnyObject]) -> String {
                var components: [(String, String)] = []
                for key in Array(parameters.keys).sort(<) {
                    let value: AnyObject! = parameters[key]
                    components += queryComponents(key, value)
                }

<<<<<<< HEAD
                return "&".join(components.map{"\($0)=\($1)"} as [String])
=======
                return join("&", components.map { "\($0)=\($1)" } as [String])
>>>>>>> bccbf19a
            }

            func encodesParametersInURL(method: Method) -> Bool {
                switch method {
                case .GET, .HEAD, .DELETE:
                    return true
                default:
                    return false
                }
            }

            let method = Method(rawValue: mutableURLRequest.HTTPMethod)
            if let method = method where encodesParametersInURL(method) {
                if let URLComponents = NSURLComponents(URL: mutableURLRequest.URL!, resolvingAgainstBaseURL: false) {
                    URLComponents.percentEncodedQuery = (URLComponents.percentEncodedQuery.map { $0 + "&" } ?? "") + query(parameters!)
                    mutableURLRequest.URL = URLComponents.URL
                }
            } else {
                if mutableURLRequest.valueForHTTPHeaderField("Content-Type") == nil {
                    mutableURLRequest.setValue("application/x-www-form-urlencoded", forHTTPHeaderField: "Content-Type")
                }

                mutableURLRequest.HTTPBody = query(parameters!).dataUsingEncoding(NSUTF8StringEncoding, allowLossyConversion: false)
            }
        case .JSON:
            do {
                let options = NSJSONWritingOptions()
                let data = try NSJSONSerialization.dataWithJSONObject(parameters!, options: options)
                mutableURLRequest.setValue("application/json", forHTTPHeaderField: "Content-Type")
                mutableURLRequest.HTTPBody = data
            } catch {
                encodingError = error as NSError
            }
        case .PropertyList(let (format, options)):
            do {
                let data = try NSPropertyListSerialization.dataWithPropertyList(parameters!, format: format, options: options)
                mutableURLRequest.setValue("application/x-plist", forHTTPHeaderField: "Content-Type")
                mutableURLRequest.HTTPBody = data
            } catch {
                encodingError = error as NSError
            }
        case .Custom(let closure):
            (mutableURLRequest, error) = closure(mutableURLRequest, parameters)
        }

        return (mutableURLRequest, encodingError)
    }

    func queryComponents(key: String, _ value: AnyObject) -> [(String, String)] {
        var components: [(String, String)] = []
        if let dictionary = value as? [String: AnyObject] {
            for (nestedKey, value) in dictionary {
                components += queryComponents("\(key)[\(nestedKey)]", value)
            }
        } else if let array = value as? [AnyObject] {
            for value in array {
                components += queryComponents("\(key)[]", value)
            }
        } else {
            components.append((escape(key), escape("\(value)")))
        }

        return components
    }

    /**
        Returns a percent escaped string following RFC 3986 for query string formatting.

        RFC 3986 states that the following characters are "reserved" characters.

        - General Delimiters: ":", "#", "[", "]", "@", "?", "/"
        - Sub-Delimiters: "!", "$", "&", "'", "(", ")", "*", "+", ",", ";", "="

        Core Foundation interprets RFC 3986 in terms of legal and illegal characters.

        - Legal Numbers: "0123456789"
        - Legal Letters: "abcdefghijklmnopqrstuvwxyz", "ABCDEFGHIJKLMNOPQRSTUVWXYZ"
        - Legal Characters: "!", "$", "&", "'", "(", ")", "*", "+", ",", "-",
                            ".", "/", ":", ";", "=", "?", "@", "_", "~", "\""
        - Illegal Characters: All characters not listed as Legal

        While the Core Foundation `CFURLCreateStringByAddingPercentEscapes` documentation states
        that it follows RFC 3986, the headers actually point out that it follows RFC 2396. This
        explains why it does not consider "[", "]" and "#" to be "legal" characters even though 
        they are specified as "reserved" characters in RFC 3986. The following rdar has been filed
        to hopefully get the documentation updated.

        - https://openradar.appspot.com/radar?id=5058257274011648

        In RFC 3986 - Section 3.4, it states that the "?" and "/" characters should not be escaped to allow
        query strings to include a URL. Therefore, all "reserved" characters with the exception of "?" and "/"
        should be percent escaped in the query string.

        - parameter string: The string to be percent escaped.

        - returns: The percent escaped string.
    */
    func escape(string: String) -> String {
        let generalDelimiters = ":#[]@" // does not include "?" or "/" due to RFC 3986 - Section 3.4
        let subDelimiters = "!$&'()*+,;="

        let legalURLCharactersToBeEscaped: CFStringRef = generalDelimiters + subDelimiters

        return CFURLCreateStringByAddingPercentEscapes(nil, string, nil, legalURLCharactersToBeEscaped, CFStringBuiltInEncodings.UTF8.rawValue) as String
    }
}<|MERGE_RESOLUTION|>--- conflicted
+++ resolved
@@ -80,12 +80,7 @@
             return (mutableURLRequest, nil)
         }
 
-<<<<<<< HEAD
-        var mutableURLRequest: NSMutableURLRequest! = URLRequest.URLRequest.mutableCopy() as! NSMutableURLRequest
         var encodingError: NSError? = nil
-=======
-        var error: NSError? = nil
->>>>>>> bccbf19a
 
         switch self {
         case .URL:
@@ -96,11 +91,7 @@
                     components += queryComponents(key, value)
                 }
 
-<<<<<<< HEAD
-                return "&".join(components.map{"\($0)=\($1)"} as [String])
-=======
-                return join("&", components.map { "\($0)=\($1)" } as [String])
->>>>>>> bccbf19a
+                return "&".join(components.map { "\($0)=\($1)" } as [String])
             }
 
             func encodesParametersInURL(method: Method) -> Bool {
@@ -143,7 +134,7 @@
                 encodingError = error as NSError
             }
         case .Custom(let closure):
-            (mutableURLRequest, error) = closure(mutableURLRequest, parameters)
+            (mutableURLRequest, encodingError) = closure(mutableURLRequest, parameters)
         }
 
         return (mutableURLRequest, encodingError)
